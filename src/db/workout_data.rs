use sqlx::{Pool, Postgres};
use uuid::Uuid;
use serde_json::json;
use chrono::Duration;

use crate::models::workout_data::{WorkoutDataSyncRequest, HeartRateData};

/// Calculate duration in minutes from start/end times
fn calculate_duration_minutes(data: &WorkoutDataSyncRequest) -> Option<i32> {
    match (&data.workout_start, &data.workout_end) {
        (Some(start), Some(end)) => {
            let duration = end.signed_duration_since(*start);
            if duration > Duration::zero() {
                Some((duration.num_seconds() / 60) as i32)
            } else {
                None
            }
        }
        _ => None
    }
}

/// Calculate average heart rate from heart rate data
fn calculate_avg_heart_rate(heart_rate_data: &[HeartRateData]) -> Option<i32> {
    if heart_rate_data.is_empty() {
        return None;
    }
    
    let sum: i32 = heart_rate_data.iter().map(|hr| hr.heart_rate).sum();
    Some(sum / heart_rate_data.len() as i32)
}

/// Calculate maximum heart rate from heart rate data
fn calculate_max_heart_rate(heart_rate_data: &[HeartRateData]) -> Option<i32> {
    heart_rate_data.iter().map(|hr| hr.heart_rate).reduce(i32::max)
}

/// Calculate minimum heart rate from heart rate data  
fn calculate_min_heart_rate(heart_rate_data: &[HeartRateData]) -> Option<i32> {
    heart_rate_data.iter().map(|hr| hr.heart_rate).reduce(i32::min)
}

#[tracing::instrument(
    name = "Insert workout data into database",
    skip(pool, data),
    fields(
        user_id = %user_id,
        workout_uuid = ?data.workout_uuid,
        device_id = %data.device_id,
        is_duplicate = %is_duplicate
    )
)]
pub async fn insert_workout_data(
    pool: &Pool<Postgres>,
    user_id: Uuid,
    data: &WorkoutDataSyncRequest,
    is_duplicate: bool,
) -> Result<Uuid, sqlx::Error> {
    tracing::info!("Attempting to insert workout data for user (is_duplicate: {})", is_duplicate);
    
    // Calculate derived metrics
    let duration_minutes = calculate_duration_minutes(data);
    
    let (avg_heart_rate, max_heart_rate, min_heart_rate) = if let Some(heart_rate_data) = &data.heart_rate {
        (
            calculate_avg_heart_rate(heart_rate_data),
            calculate_max_heart_rate(heart_rate_data),
            calculate_min_heart_rate(heart_rate_data),
        )
    } else {
        (None, None, None)
    };
    
    let record = sqlx::query!(
        r#"
        INSERT INTO workout_data (
            user_id, device_id, heart_rate_data, 
            calories_burned, workout_uuid, workout_start, workout_end,
            duration_minutes, avg_heart_rate, max_heart_rate, min_heart_rate,
<<<<<<< HEAD
            image_url, video_url, is_duplicate
        )
        VALUES ($1, $2, $3, $4, $5, $6, $7, $8, $9, $10, $11, $12, $13, $14)
=======
            is_duplicate
        )
        VALUES ($1, $2, $3, $4, $5, $6, $7, $8, $9, $10, $11, $12)
>>>>>>> 31166e1c
        RETURNING id
        "#,
        user_id,
        &data.device_id,
        json!(data.heart_rate),
        data.calories_burned,
        data.workout_uuid,
        data.workout_start,
        data.workout_end,
        duration_minutes,
        avg_heart_rate,
        max_heart_rate,
        min_heart_rate,
<<<<<<< HEAD
        data.image_url.as_deref(),
        data.video_url.as_deref(),
=======
>>>>>>> 31166e1c
        is_duplicate
    )
    .fetch_one(pool)
    .await
    .map_err(|e| {
        // Check if this is a unique constraint violation
        if let sqlx::Error::Database(ref db_err) = e {
            // PostgreSQL unique constraint violation error code is 23505
            if db_err.code().as_deref() == Some("23505") {
                tracing::error!(
                    "DUPLICATE WORKOUT UUID ERROR: Failed to insert workout data due to duplicate workout_uuid. \
                    user_id: {}, workout_uuid: {:?}, device_id: {}, \
                    constraint: {}, detail: {:?}, table: {:?}",
                    user_id,
                    data.workout_uuid,
                    data.device_id,
                    db_err.constraint().unwrap_or("unknown"),
                    db_err.message(),
                    db_err.table()
                );
            } else {
                tracing::error!(
                    "Database error inserting workout data: code={:?}, message={}, \
                    constraint={:?}, detail={:?}",
                    db_err.code(),
                    db_err.message(),
                    db_err.constraint(),
                    db_err.message()
                );
            }
        } else {
            tracing::error!("Non-database error inserting workout data: {}", e);
        }
        e
    })?;
    
    tracing::info!("Successfully inserted workout data with id: {}", record.id);
    Ok(record.id)
}

#[tracing::instrument(
    name = "Check if workout UUID exists",
    skip(pool),
    fields(
        user_id = %user_id,
        workout_uuid = %workout_uuid
    )
)]
pub async fn check_workout_uuid_exists(
    pool: &Pool<Postgres>,
    user_id: Uuid,
    workout_uuid: &str,
) -> Result<bool, sqlx::Error> {
    tracing::debug!("Checking if workout UUID exists for user");
    
    let record = sqlx::query!(
        r#"
        SELECT id FROM workout_data 
        WHERE user_id = $1 AND workout_uuid = $2
        "#,
        user_id,
        workout_uuid
    )
    .fetch_optional(pool)
    .await?;
    
    let exists = record.is_some();
    tracing::info!("Workout UUID check result: exists={}", exists);
    
    Ok(exists)
}

#[tracing::instrument(
    name = "Check for duplicate workout by time",
    skip(pool, data),
    fields(
        user_id = %user_id,
        workout_start = ?data.workout_start,
        workout_end = ?data.workout_end
    )
)]
pub async fn check_duplicate_workout_by_time(
    pool: &Pool<Postgres>,
    user_id: Uuid,
    data: &WorkoutDataSyncRequest,
) -> Result<bool, sqlx::Error> {
    // Only check if we have both start and end times
    let (workout_start, workout_end) = match (&data.workout_start, &data.workout_end) {
        (Some(start), Some(end)) => (start, end),
        _ => {
            tracing::debug!("No workout start/end times provided, skipping time-based duplicate check");
            return Ok(false);
        }
    };
    
    tracing::info!(
        "Checking for duplicate workouts with time tolerance against non-duplicate workouts only. Start: {} ± 15s, End: {} ± 15s",
        workout_start, workout_end
    );
    
    // Check if there's any workout with overlapping time windows
    // We need to check if there's an existing workout where:
    // - The new workout's start time is within ±15s of existing workout's start time
    // - AND the new workout's end time is within ±15s of existing workout's end time  
    let record = sqlx::query!(
        r#"
        SELECT id, workout_uuid, workout_start, workout_end
        FROM workout_data 
        WHERE user_id = $1
        AND workout_start IS NOT NULL
        AND workout_end IS NOT NULL
        AND is_duplicate = false
        AND ABS(EXTRACT(EPOCH FROM (workout_start - $2))) <= 15
        AND ABS(EXTRACT(EPOCH FROM (workout_end - $3))) <= 15
        AND workout_uuid != $4
        LIMIT 1
        "#,
        user_id,
        workout_start,
        workout_end,
        &data.workout_uuid
    )
    .fetch_optional(pool)
    .await?;
    
    if let Some(rec) = record {
        tracing::warn!(
            "Found potential duplicate workout! Existing workout id: {}, uuid: {:?}, \
            start: {:?}, end: {:?}. New workout uuid: {:?}, start: {:?}, end: {:?}",
            rec.id, rec.workout_uuid, rec.workout_start, rec.workout_end,
            data.workout_uuid, workout_start, workout_end
        );
        Ok(true)
    } else {
        tracing::debug!("No duplicate workout found based on time check");
        Ok(false)
    }
}<|MERGE_RESOLUTION|>--- conflicted
+++ resolved
@@ -1,6 +1,5 @@
 use sqlx::{Pool, Postgres};
 use uuid::Uuid;
-use serde_json::json;
 use chrono::Duration;
 
 use crate::models::workout_data::{WorkoutDataSyncRequest, HeartRateData};
@@ -77,20 +76,14 @@
             user_id, device_id, heart_rate_data, 
             calories_burned, workout_uuid, workout_start, workout_end,
             duration_minutes, avg_heart_rate, max_heart_rate, min_heart_rate,
-<<<<<<< HEAD
             image_url, video_url, is_duplicate
         )
         VALUES ($1, $2, $3, $4, $5, $6, $7, $8, $9, $10, $11, $12, $13, $14)
-=======
-            is_duplicate
-        )
-        VALUES ($1, $2, $3, $4, $5, $6, $7, $8, $9, $10, $11, $12)
->>>>>>> 31166e1c
         RETURNING id
         "#,
         user_id,
         &data.device_id,
-        json!(data.heart_rate),
+        serde_json::to_value(&data.heart_rate).unwrap(),
         data.calories_burned,
         data.workout_uuid,
         data.workout_start,
@@ -99,11 +92,8 @@
         avg_heart_rate,
         max_heart_rate,
         min_heart_rate,
-<<<<<<< HEAD
         data.image_url.as_deref(),
         data.video_url.as_deref(),
-=======
->>>>>>> 31166e1c
         is_duplicate
     )
     .fetch_one(pool)
